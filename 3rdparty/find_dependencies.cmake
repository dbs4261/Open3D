--- conflicted
+++ resolved
@@ -1713,11 +1713,7 @@
         add_library(Open3D::3rdparty_tbb ALIAS 3rdparty_tbb)
         target_link_libraries(3rdparty_tbb INTERFACE TBB::tbb)
         install(TARGETS 3rdparty_tbb EXPORT ${PROJECT_NAME}Targets)
-<<<<<<< HEAD
-        list(APPEND Open3D_3RDPARTY_PRIVATE_TARGETS_FROM_CUSTOM Open3D::3rdparty_tbb)
-=======
         list(APPEND Open3D_3RDPARTY_PUBLIC_TARGETS_FROM_CUSTOM Open3D::3rdparty_tbb)
->>>>>>> 86a474d5
     else()
         list(APPEND Open3D_3RDPARTY_PUBLIC_TARGETS_FROM_SYSTEM Open3D::3rdparty_tbb)
     endif()
