--- conflicted
+++ resolved
@@ -855,10 +855,6 @@
     endif()
 endif()
 
-<<<<<<< HEAD
-include(${Open3D_3RDPARTY_DIR}/zlib/zlib.cmake)
-open3d_import_3rdparty_library(3rdparty_zlib
-=======
 if(USE_SYSTEM_ZLIB)
     open3d_find_package_3rdparty_library(3rdparty_zlib
         PACKAGE ZLIB
@@ -869,19 +865,14 @@
 if(NOT USE_SYSTEM_ZLIB)
     include(${Open3D_3RDPARTY_DIR}/zlib/zlib.cmake)
     open3d_import_3rdparty_library(3rdparty_zlib
->>>>>>> 3325a552
         HIDDEN
         INCLUDE_DIRS ${ZLIB_INCLUDE_DIRS}
         LIB_DIR      ${ZLIB_LIB_DIR}
         LIBRARIES    ${ZLIB_LIBRARIES}
         DEPENDS      ext_zlib
-<<<<<<< HEAD
-)
-=======
     )
     list(APPEND Open3D_3RDPARTY_PRIVATE_TARGETS_FROM_CUSTOM Open3D::3rdparty_zlib)
 endif()
->>>>>>> 3325a552
 
 # Curl
 # - Curl should be linked before PNG, otherwise it will have undefined symbols.
@@ -1425,7 +1416,7 @@
                                   ${CPP_LIBRARY} ${CPPABI_LIBRARY})
             message(STATUS "Filament C++ libraries: ${CPP_LIBRARY} ${CPPABI_LIBRARY}")
             if (LIBCPP_VERSION GREATER 11)
-                message(WARNING "libc++ (LLVM) version ${LIBCPP_VERSION} > 11 includes libunwind that " 
+                message(WARNING "libc++ (LLVM) version ${LIBCPP_VERSION} > 11 includes libunwind that "
                 "interferes with the system libunwind.so.8 and may crash Python code when exceptions "
                 "are used. Please consider using libc++ (LLVM) v11.")
             endif()
