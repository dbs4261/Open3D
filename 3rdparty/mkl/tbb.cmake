# TBB build scripts.

include(FetchContent)
cmake_policy(SET CMP0077 NEW)

# Where MKL and TBB headers and libs will be installed.
# This needs to be consistent with mkl.cmake.
set(MKL_INSTALL_PREFIX ${CMAKE_BINARY_DIR}/mkl_install)
set(STATIC_MKL_INCLUDE_DIR "${MKL_INSTALL_PREFIX}/${Open3D_INSTALL_INCLUDE_DIR}/")
set(STATIC_MKL_LIB_DIR "${MKL_INSTALL_PREFIX}/${Open3D_INSTALL_LIB_DIR}")

# Save and restore BUILD_SHARED_LIBS since TBB must be built as a shared library
set(_build_shared_libs ${BUILD_SHARED_LIBS})
set(BUILD_SHARED_LIBS ON)
set(_win_exp_all_syms ${CMAKE_WINDOWS_EXPORT_ALL_SYMBOLS})
set(CMAKE_WINDOWS_EXPORT_ALL_SYMBOLS OFF)   # ON interferes with TBB symbols
FetchContent_Declare(
    ext_tbb
<<<<<<< HEAD
    PREFIX tbb
    URL https://github.com/oneapi-src/oneTBB/archive/refs/tags/v2021.4.0.tar.gz
    URL_HASH SHA256=021796c7845e155e616f5ecda16daa606ebb4c6f90b996e5c08aebab7a8d3de3
    DOWNLOAD_DIR "${OPEN3D_THIRD_PARTY_DOWNLOAD_DIR}/tbb"
    UPDATE_COMMAND ""
    CMAKE_ARGS
        -DCMAKE_INSTALL_PREFIX=${MKL_INSTALL_PREFIX}
        -DSTATIC_WINDOWS_RUNTIME=${STATIC_WINDOWS_RUNTIME}
        -DTBB_BUILD_TBBMALLOC=ON
        -DTBB_BUILD_TBBMALLOC_PROXYC=OFF
        -DTBB_BUILD_SHARED=OFF
        -DTBB_BUILD_STATIC=ON
        -DTBB_BUILD_TESTS=OFF
        -DTBB_INSTALL_ARCHIVE_DIR=${Open3D_INSTALL_LIB_DIR}
        -DTBB_CMAKE_PACKAGE_INSTALL_DIR=${Open3D_INSTALL_LIB_DIR}/cmake/tbb
        ${ExternalProject_CMAKE_ARGS_hidden}
    BUILD_BYPRODUCTS
        ${STATIC_TBB_LIB_DIR}/${CMAKE_STATIC_LIBRARY_PREFIX}tbb_static${CMAKE_STATIC_LIBRARY_SUFFIX}
        ${STATIC_TBB_LIB_DIR}/${CMAKE_STATIC_LIBRARY_PREFIX}tbbmalloc_static${CMAKE_STATIC_LIBRARY_SUFFIX}
=======
    URL https://github.com/oneapi-src/oneTBB/archive/refs/tags/v2021.12.0.tar.gz # April 2024
    URL_HASH SHA256=c7bb7aa69c254d91b8f0041a71c5bcc3936acb64408a1719aec0b2b7639dd84f
    DOWNLOAD_DIR "${OPEN3D_THIRD_PARTY_DOWNLOAD_DIR}/tbb"
)
set(TBBMALLOC_BUILD OFF CACHE BOOL "Enable tbbmalloc build.")
set(TBBMALLOC_PROXY_BUILD OFF CACHE BOOL "Enable tbbmalloc_proxy build.")
set(TBB_TEST OFF CACHE BOOL "Build TBB tests.")
set(TBB_INSTALL OFF CACHE BOOL "Enable installation")
set(TBB_STRICT OFF CACHE BOOL "Treat compiler warnings as errors")
FetchContent_MakeAvailable(ext_tbb)
set(BUILD_SHARED_LIBS ${_build_shared_libs})
set(CMAKE_WINDOWS_EXPORT_ALL_SYMBOLS ${_win_exp_all_syms})

# TBB is built and linked as a shared library - this is different from all other Open3D dependencies.
install(TARGETS tbb EXPORT ${PROJECT_NAME}Targets
  ARCHIVE DESTINATION ${Open3D_INSTALL_LIB_DIR}     # Windows .lib files
  COMPONENT tbb
  LIBRARY DESTINATION ${Open3D_INSTALL_LIB_DIR}
  COMPONENT tbb
  RUNTIME DESTINATION ${Open3D_INSTALL_BIN_DIR}
  COMPONENT tbb
>>>>>>> f4e1fa94
)<|MERGE_RESOLUTION|>--- conflicted
+++ resolved
@@ -16,27 +16,6 @@
 set(CMAKE_WINDOWS_EXPORT_ALL_SYMBOLS OFF)   # ON interferes with TBB symbols
 FetchContent_Declare(
     ext_tbb
-<<<<<<< HEAD
-    PREFIX tbb
-    URL https://github.com/oneapi-src/oneTBB/archive/refs/tags/v2021.4.0.tar.gz
-    URL_HASH SHA256=021796c7845e155e616f5ecda16daa606ebb4c6f90b996e5c08aebab7a8d3de3
-    DOWNLOAD_DIR "${OPEN3D_THIRD_PARTY_DOWNLOAD_DIR}/tbb"
-    UPDATE_COMMAND ""
-    CMAKE_ARGS
-        -DCMAKE_INSTALL_PREFIX=${MKL_INSTALL_PREFIX}
-        -DSTATIC_WINDOWS_RUNTIME=${STATIC_WINDOWS_RUNTIME}
-        -DTBB_BUILD_TBBMALLOC=ON
-        -DTBB_BUILD_TBBMALLOC_PROXYC=OFF
-        -DTBB_BUILD_SHARED=OFF
-        -DTBB_BUILD_STATIC=ON
-        -DTBB_BUILD_TESTS=OFF
-        -DTBB_INSTALL_ARCHIVE_DIR=${Open3D_INSTALL_LIB_DIR}
-        -DTBB_CMAKE_PACKAGE_INSTALL_DIR=${Open3D_INSTALL_LIB_DIR}/cmake/tbb
-        ${ExternalProject_CMAKE_ARGS_hidden}
-    BUILD_BYPRODUCTS
-        ${STATIC_TBB_LIB_DIR}/${CMAKE_STATIC_LIBRARY_PREFIX}tbb_static${CMAKE_STATIC_LIBRARY_SUFFIX}
-        ${STATIC_TBB_LIB_DIR}/${CMAKE_STATIC_LIBRARY_PREFIX}tbbmalloc_static${CMAKE_STATIC_LIBRARY_SUFFIX}
-=======
     URL https://github.com/oneapi-src/oneTBB/archive/refs/tags/v2021.12.0.tar.gz # April 2024
     URL_HASH SHA256=c7bb7aa69c254d91b8f0041a71c5bcc3936acb64408a1719aec0b2b7639dd84f
     DOWNLOAD_DIR "${OPEN3D_THIRD_PARTY_DOWNLOAD_DIR}/tbb"
@@ -58,5 +37,4 @@
   COMPONENT tbb
   RUNTIME DESTINATION ${Open3D_INSTALL_BIN_DIR}
   COMPONENT tbb
->>>>>>> f4e1fa94
 )