// ----------------------------------------------------------------------------
// -                        Open3D: www.open3d.org                            -
// ----------------------------------------------------------------------------
// Copyright (c) 2018-2023 www.open3d.org
// SPDX-License-Identifier: MIT
// ----------------------------------------------------------------------------

#include <tbb/parallel_for.h>
#include <tbb/spin_rw_mutex.h>

#include <Eigen/Dense>
#include <algorithm>
#include <iostream>
#include <iterator>
#include <numeric>
#include <unordered_set>

#include "open3d/geometry/PointCloud.h"
#include "open3d/geometry/TriangleMesh.h"
#include "open3d/utility/Logging.h"
#include "open3d/utility/Random.h"

namespace open3d {
namespace geometry {

/// \class RandomSampler
///
/// \brief Helper class for random sampling
template <typename T>
class RandomSampler {
public:
    explicit RandomSampler(const size_t total_size) : total_size_(total_size) {}

    std::vector<T> operator()(size_t sample_size) {
        std::lock_guard<std::mutex> lock(mutex_);
        std::vector<T> samples;
        samples.reserve(sample_size);

        size_t valid_sample = 0;
        while (valid_sample < sample_size) {
            const size_t idx = utility::random::RandUint32() % total_size_;
            // Well, this is slow. But typically the sample_size is small.
            if (std::find(samples.begin(), samples.end(), idx) ==
                samples.end()) {
                samples.push_back(idx);
                valid_sample++;
            }
        }

        return samples;
    }

private:
    size_t total_size_;
    std::mutex mutex_;
};

/// \class RANSACResult
///
/// \brief Stores the current best result in the RANSAC algorithm.
class RANSACResult {
public:
    RANSACResult() : fitness_(0), inlier_rmse_(0) {}
    ~RANSACResult() {}

    bool IsBetterRANSACThan(const RANSACResult &other) {
        return fitness_ > other.fitness_ || (fitness_ == other.fitness_ &&
                                             inlier_rmse_ < other.inlier_rmse_);
    }

public:
    double fitness_;
    double inlier_rmse_;
};

// Calculates the number of inliers given a list of points and a plane model,
// and the total squared point-to-plane distance.
// These numbers are then used to evaluate how well the plane model fits the
// given points.
RANSACResult EvaluateRANSACBasedOnDistance(
        const std::vector<Eigen::Vector3d> &points,
        const Eigen::Vector4d plane_model,
        std::vector<size_t> &inliers,
        double distance_threshold) {
    RANSACResult result;

    double error = 0;
    for (size_t idx = 0; idx < points.size(); ++idx) {
        Eigen::Vector4d point(points[idx](0), points[idx](1), points[idx](2),
                              1);
        double distance = std::abs(plane_model.dot(point));

        if (distance < distance_threshold) {
            error += distance * distance;
            inliers.emplace_back(idx);
        }
    }

    size_t inlier_num = inliers.size();
    if (inlier_num == 0) {
        result.fitness_ = 0;
        result.inlier_rmse_ = 0;
    } else {
        result.fitness_ = (double)inlier_num / (double)points.size();
        result.inlier_rmse_ = std::sqrt(error / (double)inlier_num);
    }
    return result;
}

// Find the plane such that the summed squared distance from the
// plane to all points is minimized.
//
// Reference:
// https://www.ilikebigbits.com/2015_03_04_plane_from_points.html
Eigen::Vector4d GetPlaneFromPoints(const std::vector<Eigen::Vector3d> &points,
                                   const std::vector<size_t> &inliers) {
    Eigen::Vector3d centroid(0, 0, 0);
    for (size_t idx : inliers) {
        centroid += points[idx];
    }
    centroid /= double(inliers.size());

    double xx = 0, xy = 0, xz = 0, yy = 0, yz = 0, zz = 0;

    for (size_t idx : inliers) {
        Eigen::Vector3d r = points[idx] - centroid;
        xx += r(0) * r(0);
        xy += r(0) * r(1);
        xz += r(0) * r(2);
        yy += r(1) * r(1);
        yz += r(1) * r(2);
        zz += r(2) * r(2);
    }

    double det_x = yy * zz - yz * yz;
    double det_y = xx * zz - xz * xz;
    double det_z = xx * yy - xy * xy;

    Eigen::Vector3d abc;
    if (det_x > det_y && det_x > det_z) {
        abc = Eigen::Vector3d(det_x, xz * yz - xy * zz, xy * yz - xz * yy);
    } else if (det_y > det_z) {
        abc = Eigen::Vector3d(xz * yz - xy * zz, det_y, xy * xz - yz * xx);
    } else {
        abc = Eigen::Vector3d(xy * yz - xz * yy, xy * xz - yz * xx, det_z);
    }

    double norm = abc.norm();
    // Return invalid plane if the points don't span a plane.
    if (norm == 0) {
        return Eigen::Vector4d(0, 0, 0, 0);
    }
    abc /= abc.norm();
    double d = -abc.dot(centroid);
    return Eigen::Vector4d(abc(0), abc(1), abc(2), d);
}

std::tuple<Eigen::Vector4d, std::vector<size_t>> PointCloud::SegmentPlane(
        const double distance_threshold /* = 0.01 */,
        const int ransac_n /* = 3 */,
        const int num_iterations /* = 100 */,
        const double probability /* = 0.99999999 */) const {
    if (probability <= 0 || probability > 1) {
        utility::LogError("Probability must be > 0 or <= 1.0");
    }

    RANSACResult result;

    // Initialize the best plane model.
    Eigen::Vector4d best_plane_model = Eigen::Vector4d(0, 0, 0, 0);

    size_t num_points = points_.size();
    RandomSampler<size_t> sampler(num_points);
    // Pre-generate all random samples before entering the parallel region
    std::vector<std::vector<size_t>> all_sampled_indices;
    all_sampled_indices.reserve(num_iterations);
    for (int i = 0; i < num_iterations; i++) {
        all_sampled_indices.push_back(sampler(ransac_n));
    }

    // Return if ransac_n is less than the required plane model parameters.
    if (ransac_n < 3) {
        utility::LogError(
                "ransac_n should be set to higher than or equal to 3.");
        return std::make_tuple(Eigen::Vector4d(0, 0, 0, 0),
                               std::vector<size_t>{});
    }
    if (num_points < size_t(ransac_n)) {
        utility::LogError("There must be at least 'ransac_n' points.");
        return std::make_tuple(Eigen::Vector4d(0, 0, 0, 0),
                               std::vector<size_t>{});
    }

<<<<<<< HEAD
    // Use size_t here to avoid large integer which acceed max of int.
    size_t break_iteration = std::numeric_limits<size_t>::max();
    int iteration_count = 0;

#pragma omp parallel for schedule(static)
    for (int itr = 0; itr < num_iterations; itr++) {
        if ((size_t)iteration_count > break_iteration) {
            continue;
        }

        // Access the pre-generated sampled indices
        std::vector<size_t> inliers = all_sampled_indices[itr];

        // Fit model to num_model_parameters randomly selected points among the
        // inliers.
        Eigen::Vector4d plane_model;
        if (ransac_n == 3) {
            plane_model = TriangleMesh::ComputeTrianglePlane(
                    points_[inliers[0]], points_[inliers[1]],
                    points_[inliers[2]]);
        } else {
            plane_model = GetPlaneFromPoints(points_, inliers);
        }

        if (plane_model.isZero(0)) {
            continue;
        }

        inliers.clear();
        auto this_result = EvaluateRANSACBasedOnDistance(
                points_, plane_model, inliers, distance_threshold);
#pragma omp critical
        {
            if (this_result.fitness_ > result.fitness_ ||
                (this_result.fitness_ == result.fitness_ &&
                 this_result.inlier_rmse_ < result.inlier_rmse_)) {
                result = this_result;
                best_plane_model = plane_model;
                if (result.fitness_ < 1.0) {
                    break_iteration = std::min(
                            log(1 - probability) /
                                    log(1 - pow(result.fitness_, ransac_n)),
                            (double)num_iterations);
                } else {
                    // Set break_iteration to 0 to force to break the loop.
                    break_iteration = 0;
=======
    // Use size_t here to avoid large integer which exceed max of int.
    std::size_t break_iteration = std::numeric_limits<std::size_t>::max();
    std::atomic<std::size_t> iteration_count = 0;

    tbb::spin_rw_mutex mtx;
    tbb::parallel_for(
            tbb::blocked_range<int>(0, num_iterations, 1),
            [&](const tbb::blocked_range<int> &range) {
                for (int i = range.begin(); i < range.end(); ++i) {
                    if (iteration_count > break_iteration) {
                        continue;
                    }

                    const std::vector<size_t> sampled_indices =
                            sampler(ransac_n);
                    std::vector<size_t> inliers = sampled_indices;

                    // Fit model to num_model_parameters randomly selected
                    // points among the inliers.
                    Eigen::Vector4d plane_model;
                    if (ransac_n == 3) {
                        plane_model = TriangleMesh::ComputeTrianglePlane(
                                points_[inliers[0]], points_[inliers[1]],
                                points_[inliers[2]]);
                    } else {
                        plane_model = GetPlaneFromPoints(points_, inliers);
                    }

                    if (plane_model.isZero(0)) {
                        continue;
                    }

                    inliers.clear();
                    auto this_result = EvaluateRANSACBasedOnDistance(
                            points_, plane_model, inliers, distance_threshold);
                    {
                        tbb::spin_rw_mutex::scoped_lock lock(mtx);
                        if (this_result.IsBetterRANSACThan(result)) {
                            lock.upgrade_to_writer();
                            // Have to recheck after upgrading lock because
                            // upgrading requires releasing the lock
                            if (this_result.IsBetterRANSACThan(result)) {
                                result = this_result;
                                best_plane_model = plane_model;
                                if (result.fitness_ < 1.0) {
                                    break_iteration = std::min(
                                            log(1 - probability) /
                                                    log(1 - pow(result.fitness_,
                                                                ransac_n)),
                                            (double)num_iterations);
                                } else {
                                    // Set break_iteration to 0 so we break the
                                    // loop.
                                    break_iteration = 0;
                                }
                            }
                        }
                    }
                    iteration_count++;
>>>>>>> 039b1a8b
                }
            });

    // Find the final inliers using best_plane_model.
    std::vector<size_t> final_inliers;
    if (!best_plane_model.isZero(0)) {
        for (size_t idx = 0; idx < points_.size(); ++idx) {
            Eigen::Vector4d point(points_[idx](0), points_[idx](1),
                                  points_[idx](2), 1);
            double distance = std::abs(best_plane_model.dot(point));

            if (distance < distance_threshold) {
                final_inliers.emplace_back(idx);
            }
        }
    }

    // Improve best_plane_model using the final inliers.
    best_plane_model = GetPlaneFromPoints(points_, final_inliers);

    utility::LogDebug(
            "RANSAC | Inliers: {:d}, Fitness: {:e}, RMSE: {:e}, Iteration: "
            "{:d}",
            final_inliers.size(), result.fitness_, result.inlier_rmse_,
            iteration_count);
    return std::make_tuple(best_plane_model, final_inliers);
}

}  // namespace geometry
}  // namespace open3d<|MERGE_RESOLUTION|>--- conflicted
+++ resolved
@@ -191,54 +191,6 @@
                                std::vector<size_t>{});
     }
 
-<<<<<<< HEAD
-    // Use size_t here to avoid large integer which acceed max of int.
-    size_t break_iteration = std::numeric_limits<size_t>::max();
-    int iteration_count = 0;
-
-#pragma omp parallel for schedule(static)
-    for (int itr = 0; itr < num_iterations; itr++) {
-        if ((size_t)iteration_count > break_iteration) {
-            continue;
-        }
-
-        // Access the pre-generated sampled indices
-        std::vector<size_t> inliers = all_sampled_indices[itr];
-
-        // Fit model to num_model_parameters randomly selected points among the
-        // inliers.
-        Eigen::Vector4d plane_model;
-        if (ransac_n == 3) {
-            plane_model = TriangleMesh::ComputeTrianglePlane(
-                    points_[inliers[0]], points_[inliers[1]],
-                    points_[inliers[2]]);
-        } else {
-            plane_model = GetPlaneFromPoints(points_, inliers);
-        }
-
-        if (plane_model.isZero(0)) {
-            continue;
-        }
-
-        inliers.clear();
-        auto this_result = EvaluateRANSACBasedOnDistance(
-                points_, plane_model, inliers, distance_threshold);
-#pragma omp critical
-        {
-            if (this_result.fitness_ > result.fitness_ ||
-                (this_result.fitness_ == result.fitness_ &&
-                 this_result.inlier_rmse_ < result.inlier_rmse_)) {
-                result = this_result;
-                best_plane_model = plane_model;
-                if (result.fitness_ < 1.0) {
-                    break_iteration = std::min(
-                            log(1 - probability) /
-                                    log(1 - pow(result.fitness_, ransac_n)),
-                            (double)num_iterations);
-                } else {
-                    // Set break_iteration to 0 to force to break the loop.
-                    break_iteration = 0;
-=======
     // Use size_t here to avoid large integer which exceed max of int.
     std::size_t break_iteration = std::numeric_limits<std::size_t>::max();
     std::atomic<std::size_t> iteration_count = 0;
@@ -252,9 +204,8 @@
                         continue;
                     }
 
-                    const std::vector<size_t> sampled_indices =
-                            sampler(ransac_n);
-                    std::vector<size_t> inliers = sampled_indices;
+        // Access the pre-generated sampled indices
+        std::vector<size_t> inliers = all_sampled_indices[i];
 
                     // Fit model to num_model_parameters randomly selected
                     // points among the inliers.
@@ -298,7 +249,6 @@
                         }
                     }
                     iteration_count++;
->>>>>>> 039b1a8b
                 }
             });
 
