// ----------------------------------------------------------------------------
// -                        Open3D: www.open3d.org                            -
// ----------------------------------------------------------------------------
// Copyright (c) 2018-2023 www.open3d.org
// SPDX-License-Identifier: MIT
// ----------------------------------------------------------------------------

#include "open3d/utility/ProgressBar.h"

#include <fmt/printf.h>

#include "open3d/utility/Logging.h"

#ifdef _OPENMP
#include <omp.h>
#endif

#include <tbb/tbb.h>

namespace open3d {
namespace utility {

ProgressBar::ProgressBar(std::size_t expected_count,
                         std::string progress_info,
                         bool active) {
    Reset(expected_count, std::move(progress_info), active);
}

void ProgressBar::Reset(std::size_t expected_count,
                        std::string progress_info,
                        bool active) {
    expected_count_ = expected_count;
    progress_info_ = std::move(progress_info);
    progress_pixel_ = 0;
    active_ = active;
    // Essentially set current count to zero but
    // goes through an overridden increment operator
    current_count_ = std::numeric_limits<std::size_t>::max();
    operator++();
}

ProgressBar& ProgressBar::operator+=(std::size_t n) {
    SetCurrentCount(current_count_ + 1);
    return *this;
}

void ProgressBar::SetCurrentCount(std::size_t n) {
    current_count_ = n;
    UpdateBar();
}

void ProgressBar::UpdateBar() {
    if (!active_) {
        return;
    }
    if (current_count_ >= expected_count_) {
        fmt::print("{}[{}] 100%\n", progress_info_,
                   std::string(resolution_, '='));
    } else {
        std::size_t new_progress_pixel =
                int(current_count_ * resolution_ / expected_count_);
        if (new_progress_pixel > progress_pixel_) {
            progress_pixel_ = new_progress_pixel;
            int percent = int(current_count_ * 100 / expected_count_);
            fmt::print("{}[{}>{}] {:d}%\r", progress_info_,
                       std::string(progress_pixel_, '='),
                       std::string(resolution_ - 1 - progress_pixel_, ' '),
                       percent);
            fflush(stdout);
        }
    }
}

OMPProgressBar::OMPProgressBar(std::size_t expected_count,
                               std::string progress_info,
                               bool active)
    : ProgressBar(expected_count, std::move(progress_info), active) {}

ProgressBar& OMPProgressBar::operator+=(std::size_t n) {
    // Ref: https://stackoverflow.com/a/44555438
#ifdef _OPENMP
    int number_of_threads = omp_get_num_threads();
    int thread_id = omp_get_thread_num();
    if (number_of_threads > 1) {
        if (thread_id == 0) {
            SetCurrentCount(current_count_ + number_of_threads * n);
        }
    } else {
        SetCurrentCount(current_count_ + n);
    }
#else
    SetCurrentCount(current_count_ + n);
#endif
    return *this;
}

TBBProgressBar::TBBProgressBar(std::size_t expected_count,
                               std::string progress_info,
                               bool active) {
    Reset(expected_count, std::move(progress_info), active);
}

void TBBProgressBar::Reset(std::size_t expected_count,
                           std::string progress_info,
                           bool active) noexcept(false) {
    if (expected_count & flag_bit_mask) {
        utility::LogError("Expected count out of range [0, 2^31)");
    }
    expected_count_ = expected_count;
    progress_info_ = std::move(progress_info);
    progress_pixel_ = 0;
    active_ = active;
    current_count_ = 0;
    UpdateBar();
}

TBBProgressBar& TBBProgressBar::operator++() {
    ++current_count_;
    UpdateBar();
    return *this;
}

TBBProgressBar& TBBProgressBar::operator+=(std::size_t n) {
    current_count_ += n;
    UpdateBar();
    return *this;
}

void TBBProgressBar::SetCurrentCount(std::size_t n) {
    current_count_ = n;
    UpdateBar();
}

void TBBProgressBar::UpdateBar() {
    if (!active_ || current_count_ & flag_bit_mask) {
        return;
    }
    // Check if the current count equals the expected count
    // If so set the flag bit and print 100%
    // tmp is created so that compare_exchange doesn't modify expected_count
    if (std::size_t tmp = expected_count_;
        current_count_.compare_exchange_strong(
                tmp, expected_count_ | flag_bit_mask)) {
        fmt::print("{}[{}] 100%\n", progress_info_,
                   std::string(resolution_, '='));
<<<<<<< HEAD
    } else if (tbb::this_task_arena::current_thread_index() != 0) {
=======
    } else if (tbb::this_task_arena::current_thread_index() == 0) {
>>>>>>> 23ce7170
        std::size_t new_progress_pixel =
                current_count_ * resolution_ / expected_count_;
        if (new_progress_pixel > progress_pixel_) {
            progress_pixel_ = new_progress_pixel;
            int percent = int(current_count_ * 100 / expected_count_);
            fmt::print("{}[{}>{}] {:d}%\r", progress_info_,
                       std::string(progress_pixel_, '='),
                       std::string(resolution_ - 1 - progress_pixel_, ' '),
                       percent);
            fflush(stdout);
        }
    }
}

}  // namespace utility
}  // namespace open3d<|MERGE_RESOLUTION|>--- conflicted
+++ resolved
@@ -143,11 +143,7 @@
                 tmp, expected_count_ | flag_bit_mask)) {
         fmt::print("{}[{}] 100%\n", progress_info_,
                    std::string(resolution_, '='));
-<<<<<<< HEAD
-    } else if (tbb::this_task_arena::current_thread_index() != 0) {
-=======
     } else if (tbb::this_task_arena::current_thread_index() == 0) {
->>>>>>> 23ce7170
         std::size_t new_progress_pixel =
                 current_count_ * resolution_ / expected_count_;
         if (new_progress_pixel > progress_pixel_) {
