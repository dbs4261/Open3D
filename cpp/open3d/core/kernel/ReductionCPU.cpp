--- conflicted
+++ resolved
@@ -112,11 +112,6 @@
                     "Internal error: two-pass reduction only works for "
                     "single-output reduction ops.");
         }
-<<<<<<< HEAD
-        scalar_t& dst = *reinterpret_cast<scalar_t*>(indexer.GetOutputPtr(0));
-        dst = tbb::parallel_reduce(
-                tbb::blocked_range<int64_t>(0, indexer.NumWorkloads(),
-=======
         const auto num_workloads = indexer.NumWorkloads();
         if (num_workloads == 0) {
             return;
@@ -124,7 +119,6 @@
         scalar_t& dst = *reinterpret_cast<scalar_t*>(indexer.GetOutputPtr(0));
         dst = tbb::parallel_reduce(
                 tbb::blocked_range<int64_t>(0, num_workloads,
->>>>>>> 23ce7170
                                             utility::DefaultGrainSizeTBB()),
                 identity,
                 [&](const tbb::blocked_range<int64_t>& range, scalar_t so_far) {
